--- conflicted
+++ resolved
@@ -21,14 +21,9 @@
 os.environ["NUMEXPR_NUM_THREADS"] = "1"
 os.environ["OMP_NUM_THREADS"] = "1"
 os.environ["OPENBLAS_NUM_THREADS"] = "1"
-<<<<<<< HEAD
-import numpy as np
-import tike
-import h5py
-=======
 import numpy as np  # noqa
 import tike  # noqa
->>>>>>> bc2511d3
+import h5py  # noqa
 
 
 logging.basicConfig(level=logging.INFO)
