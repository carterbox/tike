--- conflicted
+++ resolved
@@ -108,25 +108,6 @@
 
         (
             cost,
-<<<<<<< HEAD
-=======
-            bposition_options,
-        ) = zip(*comm.pool.map(
-            _update_wavefront,
-            bdata,
-            unique_probe,
-            bscan,
-            psi,
-            exitwave_options.measured_pixels,
-            bposition_options,
-            exitwave_options=exitwave_options,
-            op=op,
-        ))
-
-        batch_cost.append(comm.Allreduce_mean(cost, axis=None).get())
-
-        (
->>>>>>> 7c650438
             psi_update_numerator,
             probe_update_numerator,
             position_update_numerator,
@@ -138,6 +119,7 @@
             scan,
             psi,
             probe,
+            exitwave_options.measured_pixels,
             psi_update_numerator,
             probe_update_numerator,
             position_update_numerator,
@@ -151,6 +133,7 @@
             object_options=object_options,
             probe_options=probe_options,
             position_options=position_options,
+            exitwave_options=exitwave_options,
         )))
 
         batch_cost.append(comm.Allreduce_mean(cost, axis=None).get())
@@ -334,12 +317,12 @@
     return psi, probe
 
 
-<<<<<<< HEAD
 def _get_nearplane_gradients(
     data: npt.NDArray,
     scan: npt.NDArray,
     psi: npt.NDArray,
     probe: npt.NDArray,
+    measured_pixels: npt.NDArray,
     psi_update_numerator: typing.Union[None, npt.NDArray],
     probe_update_numerator: typing.Union[None, npt.NDArray],
     position_update_numerator: typing.Union[None, npt.NDArray],
@@ -348,117 +331,13 @@
     eigen_weights: typing.Union[None, npt.NDArray],
     batches: typing.List[typing.List[int]],
     streams: typing.List[cp.cuda.Stream],
-=======
-def _update_wavefront(
-    data,
-    varying_probe,
-    scan,
-    psi,
-    measured_pixels,
-    position_options,
-    *,
-    exitwave_options,
-    op=None,
-):
-    farplane = op.fwd(probe=varying_probe, scan=scan, psi=psi)
-
-    intensity = cp.sum(
-        cp.square(cp.abs(farplane)),
-        axis=list(range(1, farplane.ndim - 2)),
-    )
-
-    cost = getattr(tike.operators, f'{op.propagation.model}_each_pattern')(
-        data[:, measured_pixels][:, None, :],
-        intensity[:, measured_pixels][:, None, :],
-    )
-
-    if position_options is not None:
-        position_options.confidence[..., 0] = cost
-
-    cost = cp.mean(cost)
-
-    logger.info('%10s cost is %+12.5e', 'farplane', cost)
-
-    if exitwave_options.noise_model == 'poisson':
-
-        xi = (1 - data / intensity)[:, None, None, :, :]
-        grad_cost = farplane * xi
-
-        step_length = cp.full(
-            shape=(farplane.shape[0], 1, farplane.shape[2], 1, 1),
-            fill_value=exitwave_options.step_length_start,
-        )
-
-        if exitwave_options.step_length_usemodes == 'dominant_mode':
-
-            step_length = tike.ptycho.exitwave.poisson_steplength_dominant_mode(
-                xi,
-                intensity,
-                data,
-                measured_pixels,
-                step_length,
-                exitwave_options.step_length_weight,
-            )
-
-        else:
-
-            step_length = tike.ptycho.exitwave.poisson_steplength_all_modes(
-                xi,
-                cp.square(cp.abs(farplane)),
-                intensity,
-                data,
-                measured_pixels,
-                step_length,
-                exitwave_options.step_length_weight,
-            )
-
-        farplane[..., measured_pixels] = (
-            farplane -
-            step_length * grad_cost)[..., measured_pixels]
-
-    else:
-
-        # Gaussian noise model for exitwave updates, steplength = 1
-        # TODO: optimal step lengths using 2nd order taylor expansion
-
-        farplane[..., measured_pixels] = (
-            farplane * ((cp.sqrt(data) /
-                         (cp.sqrt(intensity) + 1e-9))[..., None, None, :, :])
-        )[..., measured_pixels]
-
-    unmeasured_pixels = cp.logical_not(measured_pixels)
-    farplane[..., unmeasured_pixels] = farplane[
-        ..., unmeasured_pixels] * exitwave_options.unmeasured_pixels_scaling
-
-    farplane = op.propagation.adj(farplane, overwrite=True)
-
-    pad, end = op.diffraction.pad, op.diffraction.end
-
-    return farplane[..., pad:end, pad:end], cost, position_options
-
-
-def _update_nearplane(
-    op,
-    comm,
-    nearplane_,
-    psi,
-    scan_,
-    probe,
-    unique_probe,
-    eigen_probe,
-    eigen_weights,
-    recover_psi,
-    recover_probe,
-    step_length=1.0,
-    algorithm_options=None,
-    position_options=[None],
->>>>>>> 7c650438
     *,
     n: int,
     op: tike.operators.Ptycho,
     object_options: typing.Union[None, ObjectOptions] = None,
     probe_options: typing.Union[None, ProbeOptions] = None,
     position_options: typing.Union[None, PositionOptions],
+    exitwave_options: ExitWaveOptions,
 ) -> typing.List[npt.NDArray]:
 
     cost = 0.0
@@ -502,16 +381,61 @@
         )
         each_cost = getattr(tike.operators,
                             f'{op.propagation.model}_each_pattern')(
-                                data,
-                                intensity,
+                                data[:, measured_pixels][:, None, :],
+                                intensity[:, measured_pixels][:, None, :],
                             )
         cost += cp.sum(each_cost)
 
-        farplane = -getattr(tike.operators, f'{op.propagation.model}_grad')(
-            data,
-            farplane,
-            intensity,
-        )
+        if exitwave_options.noise_model == 'poisson':
+
+            xi = (1 - data / intensity)[:, None, None, :, :]
+            grad_cost = farplane * xi
+
+            step_length = cp.full(
+                shape=(farplane.shape[0], 1, farplane.shape[2], 1, 1),
+                fill_value=exitwave_options.step_length_start,
+            )
+
+            if exitwave_options.step_length_usemodes == 'dominant_mode':
+
+                step_length = tike.ptycho.exitwave.poisson_steplength_dominant_mode(
+                    xi,
+                    intensity,
+                    data,
+                    measured_pixels,
+                    step_length,
+                    exitwave_options.step_length_weight,
+                )
+
+            else:
+
+                step_length = tike.ptycho.exitwave.poisson_steplength_all_modes(
+                    xi,
+                    cp.square(cp.abs(farplane)),
+                    intensity,
+                    data,
+                    measured_pixels,
+                    step_length,
+                    exitwave_options.step_length_weight,
+                )
+
+            farplane[..., measured_pixels] = (-step_length * grad_cost)[..., measured_pixels]
+
+        else:
+
+            # Gaussian noise model for exitwave updates, steplength = 1
+            # TODO: optimal step lengths using 2nd order taylor expansion
+
+            farplane[..., measured_pixels] = -getattr(
+                tike.operators, f'{op.propagation.model}_grad')(
+                    data,
+                    farplane,
+                    intensity,
+                )[..., measured_pixels]
+
+        unmeasured_pixels = cp.logical_not(measured_pixels)
+        farplane[..., unmeasured_pixels] *= (
+            exitwave_options.unmeasured_pixels_scaling - 1.0)
 
         pad, end = op.diffraction.pad, op.diffraction.end
         diff = op.propagation.adj(farplane, overwrite=True)[..., pad:end,
