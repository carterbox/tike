from __future__ import annotations
import abc
import dataclasses
import typing

import numpy as np
import numpy.typing as npt
import scipy.ndimage

from tike.ptycho.object import ObjectOptions
from tike.ptycho.position import PositionOptions, check_allowed_positions
from tike.ptycho.probe import ProbeOptions
from tike.ptycho.exitwave import ExitWaveOptions


@dataclasses.dataclass
class IterativeOptions(abc.ABC):
    """A base class providing options for iterative algorithms.

    .. versionadded:: 0.20.0
    """
    name: str = dataclasses.field(default='', init=False)
    """The name of the algorithm."""

    num_batch: int = 1
    """The dataset is divided into this number of groups where each group is
    processed sequentially."""

    batch_method: str = 'wobbly_center'
    """The name of the batch selection method. Choose from the cluster methods
    in the tike.cluster module."""

    costs: typing.List[typing.List[float]] = dataclasses.field(
        init=False,
        default_factory=list,
    )
    """The objective function value at previous iterations. One list is
    returned for each mini-batch."""

    num_iter: int = 1
    """The number of epochs to process before returning."""

    times: typing.List[float] = dataclasses.field(
        init=False,
        default_factory=list,
    )
    """The per-iteration wall-time for each previous iteration."""

    convergence_window: int = 0
    """The number of epochs to consider for convergence monitoring. Set to
    any value less than 2 to disable."""

<<<<<<< HEAD
=======

@dataclasses.dataclass
class AdamOptions(IterativeOptions):
    name: str = dataclasses.field(default='adam_grad', init=False)

    alpha: float = 0.05
    """A hyper-parameter which controls the type of update regularization.
    RPIE becomes EPIE when this parameter is 1."""

    step_length: float = 1
    """Scales the search directions."""


@dataclasses.dataclass
class CgradOptions(IterativeOptions):
    name: str = dataclasses.field(default='cgrad', init=False)

    cg_iter: int = 2
    """The number of conjugate directions to search for each update."""

    step_length: float = 1
    """Scales the inital search directions before the line search."""

>>>>>>> 7c650438

@dataclasses.dataclass
class DmOptions(IterativeOptions):
    name: str = dataclasses.field(default='dm', init=False)

    num_batch: int = 1
    """The dataset is divided into this number of groups where each group is
    processed simultaneously."""


@dataclasses.dataclass
class RpieOptions(IterativeOptions):
    name: str = dataclasses.field(default='rpie', init=False)

    num_batch: int = 5

    alpha: float = 0.05
    """A hyper-parameter which controls the step length. RPIE becomes EPIE when
    this parameter is 1."""


@dataclasses.dataclass
class LstsqOptions(IterativeOptions):
    name: str = dataclasses.field(default='lstsq_grad', init=False)


@dataclasses.dataclass
class PtychoParameters():
    """A class for storing the ptychography forward model parameters.

    .. versionadded:: 0.22.0
    """
    probe: npt.NDArray[np.csingle]
    """(1, 1, SHARED, WIDE, HIGH) complex64 The shared illumination function
    amongst all positions."""

    psi: npt.NDArray[np.csingle]
    """(WIDE, HIGH) complex64 The wavefront modulation coefficients of
    the object."""

    scan: npt.NDArray[np.single]
    """(POSI, 2) float32 Coordinates of the minimum corner of the probe
    grid for each measurement in the coordinate system of psi. Coordinate order
    consistent with WIDE, HIGH order."""

    eigen_probe: typing.Union[npt.NDArray[np.csingle], None] = None
    """(EIGEN, SHARED, WIDE, HIGH) complex64
    The eigen probes for all positions."""

    eigen_weights: typing.Union[npt.NDArray[np.single], None] = None
    """(POSI, EIGEN, SHARED) float32
    The relative intensity of the eigen probes at each position."""

    algorithm_options: IterativeOptions = dataclasses.field(
        default_factory=RpieOptions,)
    """A class containing algorithm specific parameters"""

    exitwave_options: typing.Union[ExitWaveOptions, None] = None
    """A class containing settings related to exitwave updates."""

    probe_options: typing.Union[ProbeOptions, None] = None
    """A class containing settings related to probe updates."""

    object_options: typing.Union[ObjectOptions, None] = None
    """A class containing settings related to object updates."""

    position_options: typing.Union[PositionOptions, None] = None
    """A class containing settings related to position correction."""

    def __post_init__(self):
        if (self.scan.ndim != 2 or self.scan.shape[1] != 2
                or np.any(np.asarray(self.scan.shape) < 1)):
            raise ValueError(f"scan shape {self.scan.shape} is incorrect. "
                             "It should be (N, 2) "
                             "where N >= 1 is the number of scan positions.")

        if (self.probe.ndim != 5 or self.probe.shape[:2] != (1, 1)
                or np.any(np.asarray(self.probe.shape) < 1)
                or self.probe.shape[-2] != self.probe.shape[-1]):
            raise ValueError(f"probe shape {self.probe.shape} is incorrect. "
                             "It should be (1, 1, S, W, H) "
                             "where S >=1 is the number of probes, and "
                             "W, H >= 1 are the square probe grid dimensions.")
        if (self.psi.ndim != 2 or np.any(
                np.asarray(self.psi.shape) <= np.asarray(self.probe.shape[-2:]))
           ):
            raise ValueError(
                f"psi shape {self.psi.shape} is incorrect. "
                "It should be (W, H) where W, H > probe.shape[-2:].")
        check_allowed_positions(
            self.scan,
            self.psi,
            self.probe.shape,
        )
        if self.exitwave_options is None:
            self.exitwave_options = ExitWaveOptions(
                measured_pixels=np.ones(self.probe.shape[-2:], dtype=np.bool_)
            )

    def resample(
        self,
        factor: float,
        interp: None | typing.Callable[[np.ndarray, float], np.array],
    ) -> PtychoParameters:
        """Return a new `PtychoParameter` with the parameters rescaled."""

        interp = _resize_fft if interp is None else interp

        return PtychoParameters(
            probe=interp(self.probe, factor),
            psi=_resize_spline(self.psi, factor),
            scan=self.scan * factor,
            eigen_probe=interp(self.eigen_probe, factor)
            if self.eigen_probe is not None else None,
            eigen_weights=self.eigen_weights,
            algorithm_options=self.algorithm_options,
            probe_options=self.probe_options.resample(factor, interp)
            if self.probe_options is not None else None,
            object_options=self.object_options.resample(factor, interp)
            if self.object_options is not None else None,
            position_options=self.position_options.resample(factor)
            if self.position_options is not None else None,
            exitwave_options=self.exitwave_options.resample(factor)
            if self.exitwave_options is not None else None,
        )


def _resize_spline(x: np.ndarray, f: float) -> np.ndarray:
    return scipy.ndimage.zoom(
        x,
        zoom=[1] * (x.ndim - 2) + [f, f],
        grid_mode=True,
        prefilter=False,
    )


def _resize_cv(x: np.ndarray, f: float, interpolation: int) -> np.ndarray:
    import tike.view
    x_shape = x.shape
    x = x.reshape(-1, *x_shape[-2:])
    x1 = [
        tike.view.resize_complex_image(
            i,
            scale_factor=(f, f),
            interpolation=interpolation,
        ) for i in x
    ]
    return np.asarray(x1).reshape(*x_shape[:-2], *x1[0].shape[-2:])


def _resize_linear(x: np.ndarray, f: float) -> np.ndarray:
    return _resize_cv(x, f, 1)


def _resize_cubic(x: np.ndarray, f: float) -> np.ndarray:
    return _resize_cv(x, f, 2)


def _resize_lanczos(x: np.ndarray, f: float) -> np.ndarray:
    return _resize_cv(x, f, 4)


def crop_fourier_space(x: np.ndarray, w: int) -> np.ndarray:
    """Crop x assuming a 2D frequency space image with zero frequency in corner."""
    assert x.shape[-2] == x.shape[-1], "Only works on square arrays right now."
    half1 = w // 2
    half0 = w - half1
    # yapf: disable
    return x[
        ..., np.r_[0:half0, (x.shape[-1] - half1):x.shape[-1]],
    ][
        ..., np.r_[0:half0, (x.shape[-2] - half1):x.shape[-2]], :,
    ]
    # yapf: enable


def pad_fourier_space(x: np.ndarray, w: int) -> np.ndarray:
    """Pad x assuming a 2D frequency space image with zero frequency in corner."""
    assert x.shape[-2] == x.shape[-1], "Only works on square arrays right now."
    half1 = x.shape[-1] // 2
    half0 = x.shape[-1] - half1
    new_x = np.zeros_like(x, shape=(*x.shape[:-2], w, w))
    new_x[..., 0:half0, np.r_[0:half0, (w - half1):w]] = x[..., 0:half0, :]
    new_x[..., -half1:w, np.r_[0:half0, (w - half1):w]] = x[..., -half1:, :]
    return new_x


def _resize_fft(x: np.ndarray, f: float) -> np.ndarray:
    """Use Fourier interpolation to resize/resample the last 2 dimensions of x"""
    if f == 1:
        return x
    crop_or_pad = crop_fourier_space if f < 1 else pad_fourier_space
    return np.fft.ifft2(
        crop_or_pad(
            np.fft.fft2(
                x,
                norm='ortho',
                axes=(-2, -1),
            ),
            w=int(x.shape[-1] * f),
        ),
        norm='ortho',
        axes=(-2, -1),
    )<|MERGE_RESOLUTION|>--- conflicted
+++ resolved
@@ -50,32 +50,6 @@
     """The number of epochs to consider for convergence monitoring. Set to
     any value less than 2 to disable."""
 
-<<<<<<< HEAD
-=======
-
-@dataclasses.dataclass
-class AdamOptions(IterativeOptions):
-    name: str = dataclasses.field(default='adam_grad', init=False)
-
-    alpha: float = 0.05
-    """A hyper-parameter which controls the type of update regularization.
-    RPIE becomes EPIE when this parameter is 1."""
-
-    step_length: float = 1
-    """Scales the search directions."""
-
-
-@dataclasses.dataclass
-class CgradOptions(IterativeOptions):
-    name: str = dataclasses.field(default='cgrad', init=False)
-
-    cg_iter: int = 2
-    """The number of conjugate directions to search for each update."""
-
-    step_length: float = 1
-    """Scales the inital search directions before the line search."""
-
->>>>>>> 7c650438
 
 @dataclasses.dataclass
 class DmOptions(IterativeOptions):
