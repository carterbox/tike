import logging

import numpy as np

from tike.linalg import orthogonalize_gs
from tike.opt import conjugate_gradient, batch_indicies, collect_batch
from ..position import update_positions_pd

logger = logging.getLogger(__name__)


def cgrad(
    op, comm,
    data, probe, scan, psi, rho=None, reg=None,
    recover_psi=True, recover_probe=True, recover_positions=False,
    cg_iter=4,
    cost=None,
    eigen_probe=None,
    eigen_weights=None,
    num_batch=1,
    subset_is_random=None,
    step_length=1,
    probe_is_orthogonal=False,
):  # yapf: disable
    """Solve the ptychography problem using conjugate gradient.

    Parameters
    ----------
    op : tike.operators.Ptycho
        A ptychography operator.
    comm : tike.communicators.Comm
        An object which manages communications between both
        GPUs and nodes.

    """
    cost = np.inf
<<<<<<< HEAD

    if recover_psi:
        psi, cost = _update_object(
            op,
            comm,
            data,
            psi,
            scan,
            probe,
            rho,
            reg,
            num_iter=cg_iter,
            step_length=step_length,
        )

    if recover_probe:
        probe, cost = _update_probe(
            op,
            comm,
            data,
            psi,
            scan,
            probe,
            num_iter=cg_iter,
            step_length=step_length,
            probe_is_orthogonal=probe_is_orthogonal,
            mode=list(range(probe[0].shape[-3])),
        )

    if recover_positions and comm.pool.num_workers == 1:
        scan, cost = update_positions_pd(
            op,
            comm.pool.gather(data, axis=1),
            psi[0],
            probe[0],
            comm.pool.gather(scan, axis=1),
        )
        scan = comm.pool.bcast(scan)
=======
    # Unique batch for each device
    batches = [
        batch_indicies(s.shape[-2], num_batch, subset_is_random) for s in scan
    ]
    for n in range(num_batch):

        bdata = comm.pool.map(collect_batch, data, batches, n=n)
        bscan = comm.pool.map(collect_batch, scan, batches, n=n)

        if recover_psi:
            psi, cost = _update_object(
                op,
                comm,
                bdata,
                psi,
                bscan,
                probe,
                num_iter=cg_iter,
                step_length=step_length,
            )

        if recover_probe:
            probe, cost = _update_probe(
                op,
                comm,
                bdata,
                psi,
                bscan,
                probe,
                num_iter=cg_iter,
                step_length=step_length,
                probe_is_orthogonal=probe_is_orthogonal,
                mode=list(range(probe[0].shape[-3])),
            )

        if recover_positions and comm.pool.num_workers == 1:
            bscan, cost = update_positions_pd(
                op,
                comm.pool.gather(bdata, axis=1),
                psi[0],
                probe[0],
                comm.pool.gather(bscan, axis=1),
            )
            bscan = comm.pool.bcast(bscan)
>>>>>>> aa244409

    return {'psi': psi, 'probe': probe, 'cost': cost, 'scan': scan}


def _update_probe(op, comm, data, psi, scan, probe, num_iter, step_length,
                  probe_is_orthogonal, mode):
    """Solve the probe recovery problem."""

    def cost_function(probe):
        cost_out = comm.pool.map(op.cost, data, psi, scan, probe)
        if comm.use_mpi:
            return comm.Allreduce_reduce(cost_out, 'cpu')
        else:
            return comm.reduce(cost_out, 'cpu')

    def grad(probe):
        grad_list = comm.pool.map(
            op.grad_probe,
            data,
            psi,
            scan,
            probe,
            mode=mode,
        )
        if comm.use_mpi:
            return comm.Allreduce_reduce(grad_list, 'gpu')
        else:
            return comm.reduce(grad_list, 'gpu')

    def dir_multi(dir):
        """Scatter dir to all GPUs"""
        return comm.pool.bcast(dir)

    def update_multi(x, gamma, d):

        def f(x, d):
            return x[..., mode, :, :] + gamma * d

        return comm.pool.map(f, x, d)

    probe, cost = conjugate_gradient(
        op.xp,
        x=probe,
        cost_function=cost_function,
        grad=grad,
        dir_multi=dir_multi,
        update_multi=update_multi,
        num_iter=num_iter,
        step_length=step_length,
    )

    if probe[0].shape[-3] > 1 and probe_is_orthogonal:
        probe = comm.pool.map(orthogonalize_gs, probe, axis=(-2, -1))

    logger.info('%10s cost is %+12.5e', 'probe', cost)
    return probe, cost


def _update_object(op, comm, data, psi, scan, probe, rho, reg, num_iter,
                   step_length):
    """Solve the object recovery problem."""

    def cost_function_multi(psi, **kwargs):
        cost_out = comm.pool.map(op.cost, data, psi, scan, probe)
        if comm.use_mpi:
            result = comm.Allreduce_reduce(cost_out, 'cpu')
        else:
            result = comm.reduce(cost_out, 'cpu')
        if reg is not None:
            result += op.asnumpy(rho * op.xp.linalg.norm(
                (psi[0] + reg[0]).ravel())**2)
        return result

    def grad_multi(psi):
        grad_list = comm.pool.map(op.grad_psi, data, psi, scan, probe)
        if comm.use_mpi:
            result = comm.Allreduce_reduce(grad_list, 'gpu')
        else:
            result = comm.reduce(grad_list, 'gpu')
        if reg is not None:
            result += rho * (psi[0] + reg[0])
        return result

    def dir_multi(dir):
        """Scatter dir to all GPUs"""
        return comm.pool.bcast(dir)

    def update_multi(psi, gamma, dir):

        def f(psi, dir):
            return psi + gamma * dir

        return list(comm.pool.map(f, psi, dir))

    psi, cost = conjugate_gradient(
        op.xp,
        x=psi,
        cost_function=cost_function_multi,
        grad=grad_multi,
        dir_multi=dir_multi,
        update_multi=update_multi,
        num_iter=num_iter,
        step_length=step_length,
    )

    logger.info('%10s cost is %+12.5e', 'object', cost)
    return psi, cost<|MERGE_RESOLUTION|>--- conflicted
+++ resolved
@@ -34,46 +34,6 @@
 
     """
     cost = np.inf
-<<<<<<< HEAD
-
-    if recover_psi:
-        psi, cost = _update_object(
-            op,
-            comm,
-            data,
-            psi,
-            scan,
-            probe,
-            rho,
-            reg,
-            num_iter=cg_iter,
-            step_length=step_length,
-        )
-
-    if recover_probe:
-        probe, cost = _update_probe(
-            op,
-            comm,
-            data,
-            psi,
-            scan,
-            probe,
-            num_iter=cg_iter,
-            step_length=step_length,
-            probe_is_orthogonal=probe_is_orthogonal,
-            mode=list(range(probe[0].shape[-3])),
-        )
-
-    if recover_positions and comm.pool.num_workers == 1:
-        scan, cost = update_positions_pd(
-            op,
-            comm.pool.gather(data, axis=1),
-            psi[0],
-            probe[0],
-            comm.pool.gather(scan, axis=1),
-        )
-        scan = comm.pool.bcast(scan)
-=======
     # Unique batch for each device
     batches = [
         batch_indicies(s.shape[-2], num_batch, subset_is_random) for s in scan
@@ -91,6 +51,8 @@
                 psi,
                 bscan,
                 probe,
+                rho,
+                reg,
                 num_iter=cg_iter,
                 step_length=step_length,
             )
@@ -118,7 +80,6 @@
                 comm.pool.gather(bscan, axis=1),
             )
             bscan = comm.pool.bcast(bscan)
->>>>>>> aa244409
 
     return {'psi': psi, 'probe': probe, 'cost': cost, 'scan': scan}
 
