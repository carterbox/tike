import typing

import cupy as cp
import numpy.typing as npt

import tike.communicators
import tike.operators
import tike.precision

from .options import ObjectOptions, ProbeOptions, PtychoParameters


def _rolling_average_object(parameters: PtychoParameters, new):
    if parameters.object_options.preconditioner is None:
        parameters.object_options.preconditioner = new
    else:
        parameters.object_options.preconditioner = 0.5 * (
            new + parameters.object_options.preconditioner
        )
    return parameters


def _rolling_average_probe(parameters: PtychoParameters, new):
    if parameters.probe_options.preconditioner is None:
        parameters.probe_options.preconditioner = new
    else:
        parameters.probe_options.preconditioner = 0.5 * (
            new + parameters.probe_options.preconditioner
        )
    return parameters


@cp.fuse()
def _probe_amp_sum(probe):
    return cp.sum(
        probe * cp.conj(probe),
        axis=-3,
    )


def _psi_preconditioner(
    parameters: PtychoParameters,
    streams: typing.List[cp.cuda.Stream],
    *,
    operator: tike.operators.Ptycho,
) -> npt.NDArray:

    psi_update_denominator = cp.zeros(
<<<<<<< HEAD
        shape=parameters.psi.shape[-2:],
        dtype=parameters.psi.dtype,
=======
        shape=psi.shape,
        dtype=psi.dtype,
>>>>>>> 844d902f
    )

    def make_certain_args_constant(
        ind_args,
        lo: int,
        hi: int,
    ) -> None:
        nonlocal psi_update_denominator

<<<<<<< HEAD
        probe_amp = _probe_amp_sum(parameters.probe)[:, 0]
        psi_update_denominator[...] = operator.diffraction.patch.adj(
            patches=probe_amp,
            images=psi_update_denominator,
            positions=parameters.scan[lo:hi],
=======
        probe_amp = _probe_amp_sum(probe[:, 0])
        psi_update_denominator[0] = operator.diffraction.patch.adj(
            patches=probe_amp,
            images=psi_update_denominator[0],
            positions=scan[lo:hi],
>>>>>>> 844d902f
        )

        probe1 = probe[:, 0]
        for i in range(1, len(psi)):
            probe1 = operator.diffraction.diffraction.fwd(
                probe=probe1,
                scan=scan[lo:hi],
                psi=psi[i-1],
            )
            probe1 = operator.diffraction.propagation.fwd(probe1)
            probe_amp = _probe_amp_sum(probe1)
            psi_update_denominator[i] = operator.diffraction.patch.adj(
                patches=probe_amp,
                images=psi_update_denominator[i],
                positions=scan[lo:hi],
            )

    tike.communicators.stream.stream_and_modify2(
        f=make_certain_args_constant,
        ind_args=[],
        streams=streams,
        lo=0,
        hi=len(parameters.scan),
    )

    return psi_update_denominator[None, ...]


@cp.fuse()
def _patch_amp_sum(patches):
    return cp.sum(
        patches * cp.conj(patches),
        axis=0,
        keepdims=False,
    )


def _probe_preconditioner(
    parameters: PtychoParameters,
    streams: typing.List[cp.cuda.Stream],
    *,
    operator: tike.operators.Ptycho,
) -> npt.NDArray:

    probe_update_denominator = cp.zeros(
        shape=parameters.probe.shape[-2:],
        dtype=parameters.probe.dtype,
    )

    def make_certain_args_constant(
        ind_args,
        lo: int,
        hi: int,
    ) -> None:
        nonlocal probe_update_denominator

        # FIXME: Only use the first slice for the probe preconditioner
        patches = operator.diffraction.patch.fwd(
            images=parameters.psi[0],
            positions=parameters.scan[lo:hi],
            patch_width=parameters.probe.shape[-1],
        )
        probe_update_denominator[...] += _patch_amp_sum(patches)
        assert probe_update_denominator.ndim == 2

    tike.communicators.stream.stream_and_modify2(
        f=make_certain_args_constant,
        ind_args=[],
        streams=streams,
        lo=0,
        hi=len(parameters.scan),
    )

    return probe_update_denominator


def update_preconditioners(
    comm: tike.communicators.Comm,
    parameters: typing.List[PtychoParameters],
    operator: tike.operators.Ptycho,
) -> typing.List[PtychoParameters]:
    """Update the probe and object preconditioners."""

    if parameters[0].object_options:
        preconditioner = comm.pool.map(
            _psi_preconditioner,
            parameters,
            comm.pool.streams,
            operator=operator,
        )

        # preconditioner = comm.Allreduce(preconditioner)

        parameters = comm.pool.map(
            _rolling_average_object,
            parameters,
            preconditioner,
        )

    if parameters[0].probe_options:
        preconditioner = comm.pool.map(
            _probe_preconditioner,
            parameters,
            comm.pool.streams,
            operator=operator,
        )

        # preconditioner = comm.Allreduce(preconditioner)

        parameters = comm.pool.map(
            _rolling_average_probe,
            parameters,
            preconditioner,
        )

    return parameters<|MERGE_RESOLUTION|>--- conflicted
+++ resolved
@@ -46,13 +46,8 @@
 ) -> npt.NDArray:
 
     psi_update_denominator = cp.zeros(
-<<<<<<< HEAD
         shape=parameters.psi.shape[-2:],
         dtype=parameters.psi.dtype,
-=======
-        shape=psi.shape,
-        dtype=psi.dtype,
->>>>>>> 844d902f
     )
 
     def make_certain_args_constant(
@@ -62,19 +57,11 @@
     ) -> None:
         nonlocal psi_update_denominator
 
-<<<<<<< HEAD
         probe_amp = _probe_amp_sum(parameters.probe)[:, 0]
         psi_update_denominator[...] = operator.diffraction.patch.adj(
             patches=probe_amp,
             images=psi_update_denominator,
             positions=parameters.scan[lo:hi],
-=======
-        probe_amp = _probe_amp_sum(probe[:, 0])
-        psi_update_denominator[0] = operator.diffraction.patch.adj(
-            patches=probe_amp,
-            images=psi_update_denominator[0],
-            positions=scan[lo:hi],
->>>>>>> 844d902f
         )
 
         probe1 = probe[:, 0]
