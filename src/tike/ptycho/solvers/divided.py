import logging

import cupy as cp

from tike.linalg import lstsq, projection, norm, orthogonalize_gs
from tike.opt import batch_indicies, get_batch, put_batch, adam

<<<<<<< HEAD
from ..position import PositionOptions, update_positions_pd, _image_grad
=======
from ..position import update_positions_pd, _image_grad
from ..object import positivity_constraint, smoothness_constraint
>>>>>>> 42f763a4
from ..probe import (orthogonalize_eig, get_varying_probe, update_eigen_probe,
                     constrain_variable_probe)

logger = logging.getLogger(__name__)

def lstsq_grad(
    op, comm,
    data, probe, scan, psi,
<<<<<<< HEAD
    recover_psi=True, recover_probe=False,
=======
    recover_probe=False, recover_positions=False,
>>>>>>> 42f763a4
    cg_iter=4,
    cost=None,
    eigen_probe=None,
    eigen_weights=None,
    num_batch=1,
    subset_is_random=True,
    probe_is_orthogonal=False,
<<<<<<< HEAD
    positivity_constraint=0,
    smoothness_constraint=0,
    position_options=None,
=======
    position_momentum=False,
    vx=None, vy=None, mx=None, my=None,
    object_options=None,
>>>>>>> 42f763a4
):  # yapf: disable
    """Solve the ptychography problem using Odstrcil et al's approach.

    The near- and farfield- ptychography problems are solved separately using
    gradient descent in the farfield and linear-least-squares in the nearfield.

    Parameters
    ----------
    op : tike.operators.Ptycho
        A ptychography operator.
    comm : tike.communicators.Comm
        An object which manages communications between GPUs and nodes.

    References
    ----------
    Michal Odstrcil, Andreas Menzel, and Manuel Guizar-Sicaros. Iterative
    least-squares solver for generalized maximum-likelihood ptychography.
    Optics Express. 2018.

    """

    # Unique batch for each device
    batches = [
        batch_indicies(s.shape[-2], num_batch, subset_is_random) for s in scan
    ]

    for n in range(num_batch):

        bdata = comm.pool.map(get_batch, data, batches, n=n)
        bscan = comm.pool.map(get_batch, scan, batches, n=n)

        if position_options:
            bposition_options = comm.pool.map(PositionOptions.split,
                                              position_options,
                                              [b[n] for b in batches])
        else:
            bposition_options = None

        if isinstance(eigen_probe, list):
            beigen_weights = comm.pool.map(
                get_batch,
                eigen_weights,
                batches,
                n=n,
            )
            beigen_probe = eigen_probe
        else:
            beigen_probe = [None] * comm.pool.num_workers
            beigen_weights = [None] * comm.pool.num_workers

        unique_probe = comm.pool.map(
            get_varying_probe,
            probe,
            beigen_probe,
            beigen_weights,
        )

        nearplane, cost = zip(*comm.pool.map(
            _update_wavefront,
            bdata,
            unique_probe,
            bscan,
            psi,
            op=op,
        ))

        if comm.use_mpi:
            cost = comm.Allreduce_reduce(cost, 'cpu')
        else:
            cost = comm.reduce(cost, 'cpu')

<<<<<<< HEAD
        (
            psi,
            probe,
            beigen_probe,
            beigen_weights,
            bscan,
            bposition_options,
        ) = _update_nearplane(
            op,
            comm,
            nearplane,
            psi,
            bscan,
            probe,
            unique_probe,
            beigen_probe,
            beigen_weights,
            recover_psi,
            recover_probe,
            bposition_options,
            probe_is_orthogonal,
        )

        if position_options:
            comm.pool.map(PositionOptions.join, position_options,
                          bposition_options, [b[n] for b in batches])
=======
        (psi, probe, beigen_probe, beigen_weights, bscan, bvx, bvy, bmx,
         bmy) = _update_nearplane(
             op,
             comm,
             nearplane,
             psi,
             bscan,
             probe,
             unique_probe,
             beigen_probe,
             beigen_weights,
             object_options is not None,
             recover_probe,
             recover_positions,
             probe_is_orthogonal,
             bvx,
             bvy,
             bmx,
             bmy,
         )

        if vx is not None:
            vx[0][:, batches[0][n]] = bvx
            vy[0][:, batches[0][n]] = bvy
            mx[0][:, batches[0][n]] = bmx
            my[0][:, batches[0][n]] = bmy
>>>>>>> 42f763a4

        if isinstance(eigen_probe, list):
            comm.pool.map(
                put_batch,
                beigen_weights,
                eigen_weights,
                batches,
                n=n,
            )

        comm.pool.map(
            put_batch,
            bscan,
            scan,
            batches,
            n=n,
        )

    if probe[0].shape[-3] > 1 and probe_is_orthogonal:
        probe[0] = orthogonalize_gs(probe[0], axis=(-2, -1))
        probe = comm.pool.bcast(probe[0])

    if object_options:
        psi = comm.pool.map(positivity_constraint,
                            psi,
                            r=object_options.positivity_constraint)

        psi = comm.pool.map(smoothness_constraint,
                            psi,
                            a=object_options.smoothness_constraint)

    if isinstance(eigen_probe, list):
        eigen_probe, eigen_weights = (list(a) for a in zip(*comm.pool.map(
            constrain_variable_probe,
            eigen_probe,
            eigen_weights,
        )))

    result = {
        'psi': psi,
        'probe': probe,
        'cost': cost,
        'scan': scan,
    }
    if isinstance(eigen_probe, list):
        result['eigen_probe'] = eigen_probe
        result['eigen_weights'] = eigen_weights
    if position_options:
        result['position_options'] = position_options

    return result


def _get_nearplane_gradients(nearplane, psi, scan_, probe, unique_probe, op, m,
                             recover_psi, recover_probe):

    pad, end = op.diffraction.pad, op.diffraction.end

    patches = op.diffraction.patch.fwd(
        patches=cp.zeros(nearplane[..., [m], pad:end, pad:end].shape,
                         dtype='complex64')[..., 0, 0, :, :],
        images=psi,
        positions=scan_,
    )[..., None, None, :, :]

    # χ (diff) is the target for the nearplane problem; the difference
    # between the desired nearplane and the current nearplane that we wish
    # to minimize.
    diff = nearplane[..., [m], pad:end,
                     pad:end] - unique_probe[..., [m], :, :] * patches

    logger.info('%10s cost is %+12.5e', 'nearplane', norm(diff))

    if recover_psi:
        grad_psi = cp.conj(unique_probe[..., [m], :, :]) * diff

        # (25b) Common object gradient. Use a weighted (normalized) sum
        # instead of division as described in publication to improve
        # numerical stability.
        common_grad_psi = op.diffraction.patch.adj(
            patches=grad_psi[..., 0, 0, :, :],
            images=cp.zeros(psi.shape, dtype='complex64'),
            positions=scan_,
        )

        dOP = op.diffraction.patch.fwd(
            patches=cp.zeros(patches.shape, dtype='complex64')[..., 0, 0, :, :],
            images=common_grad_psi,
            positions=scan_,
        )[..., None, None, :, :] * unique_probe[..., [m], :, :]
        A1 = cp.sum((dOP * dOP.conj()).real + 0.5, axis=(-2, -1))
    else:
        common_grad_psi = None
        dOP = None
        A1 = None

    if recover_probe:
        grad_probe = cp.conj(patches) * diff

        # (25a) Common probe gradient. Use simple average instead of
        # division as described in publication because that's what
        # ptychoshelves does
        common_grad_probe = cp.mean(
            grad_probe,
            axis=-5,
            keepdims=True,
        )

        dPO = common_grad_probe * patches
        A4 = cp.sum((dPO * dPO.conj()).real + 0.5, axis=(-2, -1))
    else:
        grad_probe = None
        common_grad_probe = None
        dPO = None
        A4 = None

    if __debug__:
        patches = op.diffraction.patch.fwd(
            patches=cp.zeros(nearplane[..., [m], pad:end, pad:end].shape,
                             dtype='complex64')[..., 0, 0, :, :],
            images=psi,
            positions=scan_,
        )[..., None, None, :, :]
        logger.info(
            '%10s cost is %+12.5e', 'nearplane',
            norm(probe[..., [m], :, :] * patches -
                 nearplane[..., [m], pad:end, pad:end]))

    return (patches, diff, grad_probe, common_grad_psi, common_grad_probe, dOP,
            dPO, A1, A4)


def _get_nearplane_steps(diff, dOP, dPO, A1, A4, recover_psi, recover_probe):
    # (22) Use least-squares to find the optimal step sizes simultaneously
    if recover_psi and recover_probe:
        b1 = cp.sum((dOP.conj() * diff).real, axis=(-2, -1))
        b2 = cp.sum((dPO.conj() * diff).real, axis=(-2, -1))
        A2 = cp.sum((dOP * dPO.conj()), axis=(-2, -1))
        A3 = A2.conj()
        determinant = A1 * A4 - A2 * A3
        x1 = -cp.conj(A2 * b2 - A4 * b1) / determinant
        x2 = cp.conj(A1 * b2 - A3 * b1) / determinant
    elif recover_psi:
        b1 = cp.sum((dOP.conj() * diff).real, axis=(-2, -1))
        x1 = b1 / A1
    elif recover_probe:
        b2 = cp.sum((dPO.conj() * diff).real, axis=(-2, -1))
        x2 = b2 / A4

    if recover_psi:
        step = x1[..., None, None]

        # (27b) Object update
        weighted_step_psi = cp.mean(step, keepdims=True, axis=-5)

    if recover_probe:
        step = x2[..., None, None]

        weighted_step_probe = cp.mean(step, axis=-5, keepdims=True)
    else:
        weighted_step_probe = None

    return weighted_step_psi, weighted_step_probe


def _update_A(A, delta):
    A += 0.5 * delta
    return A


def _get_residuals(grad_probe, grad_probe_mean):
    return grad_probe - grad_probe_mean


def _update_residuals(R, eigen_probe, axis, c, m):
    R -= projection(
        R,
        eigen_probe[..., c:c + 1, m:m + 1, :, :],
        axis=axis,
    )
    return R


def _get_coefs_intensity(weights, xi, P, O, m):
    OP = O * P
    num = cp.sum(cp.real(cp.conj(OP) * xi), axis=(-1, -2))
    den = cp.sum(cp.abs(OP)**2, axis=(-1, -2))
    weights[..., 0:1, m:m + 1] = weights[..., 0:1, m:m + 1] + 0.1 * num / den
    return weights


def _update_nearplane(op, comm, nearplane, psi, scan_, probe, unique_probe,
                      eigen_probe, eigen_weights, recover_psi, recover_probe,
                      position_options, probe_is_orthogonal):

    for m in range(probe[0].shape[-3]):

        (
            patches,
            diff,
            grad_probe,
            common_grad_psi,
            common_grad_probe,
            dOP,
            dPO,
            A1,
            A4,
        ) = (list(a) for a in zip(*comm.pool.map(
            _get_nearplane_gradients,
            nearplane,
            psi,
            scan_,
            probe,
            unique_probe,
            op=op,
            m=m,
            recover_psi=recover_psi,
            recover_probe=recover_probe,
        )))

        if recover_psi:
            if comm.use_mpi:
                delta = comm.Allreduce_mean(A1, axis=-3)
            else:
                delta = comm.pool.reduce_mean(A1, axis=-3)
            A1 = comm.pool.map(_update_A, A1, comm.pool.bcast(delta))

        if recover_probe:
            if comm.use_mpi:
                delta = comm.Allreduce_mean(A4, axis=-3)
            else:
                delta = comm.pool.reduce_mean(A4, axis=-3)
            A4 = comm.pool.map(_update_A, A4, comm.pool.bcast(delta))

        if recover_probe or recover_psi:
            (
                weighted_step_psi,
                weighted_step_probe,
            ) = (list(a) for a in zip(*comm.pool.map(
                _get_nearplane_steps,
                diff,
                dOP,
                dPO,
                A1,
                A4,
                recover_psi=recover_psi,
                recover_probe=recover_probe,
            )))

        if recover_probe and eigen_weights[0] is not None:
            logger.info('Updating eigen probes')

            eigen_weights = comm.pool.map(
                _get_coefs_intensity,
                eigen_weights,
                diff,
                [p[..., m:m + 1, :, :] for p in probe],
                patches,
                m=m,
            )

            # (30) residual probe updates
            if eigen_weights[0].shape[-2] > 1:
                if comm.use_mpi:
                    grad_probe_mean = comm.Allreduce_mean(
                        common_grad_probe,
                        axis=-5,
                    )
                    grad_probe_mean = comm.pool.bcast(grad_probe_mean)
                else:
                    grad_probe_mean = comm.pool.bcast(
                        comm.pool.reduce_mean(
                            common_grad_probe,
                            axis=-5,
                        ))
                R = comm.pool.map(_get_residuals, grad_probe, grad_probe_mean)

            for n in range(1, eigen_weights[0].shape[-2]):

                a, b = update_eigen_probe(
                    comm,
                    R,
                    [p[..., n - 1:n, m:m + 1, :, :] for p in eigen_probe],
                    [w[..., n, m] for w in eigen_weights],
                    patches,
                    diff,
                    β=0.01,  # TODO: Adjust according to mini-batch size
                )
                for p, w, x, y in zip(eigen_probe, eigen_weights, a, b):
                    p[..., n - 1:n, m:m + 1, :, :] = x
                    w[..., n, m] = y

                if n + 1 < eigen_weights[0].shape[-2]:
                    # Subtract projection of R onto new probe from R
                    R = comm.pool.map(
                        _update_residuals,
                        R,
                        eigen_probe,
                        axis=(-2, -1),
                        c=n - 1,
                        m=m,
                    )

        # Update each direction
        if recover_psi:
            if comm.use_mpi:
                weighted_step_psi[0] = comm.Allreduce_mean(
                    weighted_step_psi,
                    axis=-5,
                )[..., 0, 0, 0]
                common_grad_psi[0] = comm.Allreduce_reduce(
                    common_grad_psi,
                    dest='gpu',
                )
            else:
                weighted_step_psi[0] = comm.pool.reduce_mean(
                    weighted_step_psi,
                    axis=-5,
                )[..., 0, 0, 0]
                common_grad_psi[0] = comm.reduce(common_grad_psi, 'gpu')

            psi[0] += weighted_step_psi[0] * common_grad_psi[0]
            psi = comm.pool.bcast(psi[0])

        if recover_probe:
            if comm.use_mpi:
                weighted_step_probe[0] = comm.Allreduce_mean(
                    weighted_step_probe,
                    axis=-5,
                )
                common_grad_probe[0] = comm.Allreduce_mean(
                    common_grad_probe,
                    axis=-5,
                )
            else:
                weighted_step_probe[0] = comm.pool.reduce_mean(
                    weighted_step_probe,
                    axis=-5,
                )
                common_grad_probe[0] = comm.pool.reduce_mean(
                    common_grad_probe,
                    axis=-5,
                )

            # (27a) Probe update
            probe[0][..., [m], :, :] += (weighted_step_probe[0] *
                                         common_grad_probe[0])
            probe = comm.pool.bcast(probe[0])

        if position_options and m == 0:
            scan_, position_options = zip(*comm.pool.map(
                _update_position,
                position_options,
                diff,
                patches,
                scan_,
                unique_probe,
                m=m,
            ))

    return psi, probe, eigen_probe, eigen_weights, scan_, position_options


def _update_wavefront(data, varying_probe, scan, psi, op):

    # Compute the diffraction patterns for all of the probe modes at once.
    # We need access to all of the modes of a position to solve the phase
    # problem. The Ptycho operator doesn't do this natively, so it's messy.
    patches = cp.zeros(data.shape, dtype='complex64')
    patches = op.diffraction.patch.fwd(
        patches=patches,
        images=psi,
        positions=scan,
        patch_width=varying_probe.shape[-1],
    )
    patches = patches.reshape(*scan.shape[:-1], 1, 1, op.detector_shape,
                              op.detector_shape)

    nearplane = cp.tile(patches, reps=(1, 1, 1, varying_probe.shape[-3], 1, 1))
    pad, end = op.diffraction.pad, op.diffraction.end
    nearplane[..., pad:end, pad:end] *= varying_probe

    # Solve the farplane phase problem ----------------------------------------
    farplane = op.propagation.fwd(nearplane, overwrite=True)
    intensity = cp.sum(cp.square(cp.abs(farplane)), axis=(2, 3))
    cost = op.propagation.cost(data, intensity)
    logger.info('%10s cost is %+12.5e', 'farplane', cost)
    farplane -= 0.5 * op.propagation.grad(data, farplane, intensity)

    if __debug__:
        intensity = cp.sum(cp.square(cp.abs(farplane)), axis=(2, 3))
        cost = op.propagation.cost(data, intensity)
        logger.info('%10s cost is %+12.5e', 'farplane', cost)
        # TODO: Only compute cost every 20 iterations or on a log sampling?

    farplane = op.propagation.adj(farplane, overwrite=True)

    return farplane, cost


def _mad(x, **kwargs):
    """Return the mean absolute deviation around the median."""
    return cp.mean(cp.abs(x - cp.median(x, **kwargs)), **kwargs)


def _update_position(
    position_options,
    diff,
    patches,
    scan,
    unique_probe,
    m,
):
    main_probe = unique_probe[..., m:m + 1, :, :]

    # According to the manuscript, we can either shift the probe or the object
    # and they are equivalent (in theory). Here we shift the object because
    # that is what ptychoshelves does.
    grad_x, grad_y = _image_grad(patches)

    numerator = cp.sum(cp.real(diff * cp.conj(grad_x * main_probe)),
                       axis=(-2, -1))
    denominator = cp.sum(cp.abs(grad_x * main_probe)**2, axis=(-2, -1))
    step_x = numerator / (denominator + 1e-6)

    numerator = cp.sum(cp.real(diff * cp.conj(grad_y * main_probe)),
                       axis=(-2, -1))
    denominator = cp.sum(cp.abs(grad_y * main_probe)**2, axis=(-2, -1))
    step_y = numerator / (denominator + 1e-6)

    step_x = step_x[..., 0, 0]
    step_y = step_y[..., 0, 0]

    # Momentum
    if position_options.use_adaptive_moment:
        logger.info(
            "position correction with ADAptive Momemtum acceleration enabled.")
        step_x, position_options.vx, position_options.mx = adam(
            step_x,
            position_options.vx,
            position_options.mx,
            vdecay=position_options.vdecay,
            mdecay=position_options.mdecay)
        step_y, position_options.vy, position_options.my = adam(
            step_y,
            position_options.vy,
            position_options.my,
            vdecay=position_options.vdecay,
            mdecay=position_options.mdecay)

    # Step limit for stability
    max_shift = patches.shape[-1] * 0.1
    _max_shift = cp.minimum(
        max_shift,
        _mad(
            cp.concatenate((step_x, step_y), axis=-1),
            axis=-1,
            keepdims=True,
        ),
    )
    step_x = cp.maximum(-_max_shift, cp.minimum(step_x, _max_shift))
    step_y = cp.maximum(-_max_shift, cp.minimum(step_y, _max_shift))

    # SYNCHRONIZE ME?
    # step -= comm.Allreduce_mean(step)
    # Ensure net movement is zero
    step_x -= cp.mean(step_x, axis=-1, keepdims=True)
    step_y -= cp.mean(step_y, axis=-1, keepdims=True)
    logger.info('position update norm is %+.3e', norm(step_x))

    # print(cp.abs(step_x) > 0.5)
    # print(cp.abs(step_y) > 0.5)

    scan[..., 0] -= step_y
    scan[..., 1] -= step_x

    return scan, position_options<|MERGE_RESOLUTION|>--- conflicted
+++ resolved
@@ -5,12 +5,8 @@
 from tike.linalg import lstsq, projection, norm, orthogonalize_gs
 from tike.opt import batch_indicies, get_batch, put_batch, adam
 
-<<<<<<< HEAD
 from ..position import PositionOptions, update_positions_pd, _image_grad
-=======
-from ..position import update_positions_pd, _image_grad
 from ..object import positivity_constraint, smoothness_constraint
->>>>>>> 42f763a4
 from ..probe import (orthogonalize_eig, get_varying_probe, update_eigen_probe,
                      constrain_variable_probe)
 
@@ -19,11 +15,7 @@
 def lstsq_grad(
     op, comm,
     data, probe, scan, psi,
-<<<<<<< HEAD
-    recover_psi=True, recover_probe=False,
-=======
-    recover_probe=False, recover_positions=False,
->>>>>>> 42f763a4
+    recover_probe=False,
     cg_iter=4,
     cost=None,
     eigen_probe=None,
@@ -31,15 +23,8 @@
     num_batch=1,
     subset_is_random=True,
     probe_is_orthogonal=False,
-<<<<<<< HEAD
-    positivity_constraint=0,
-    smoothness_constraint=0,
     position_options=None,
-=======
-    position_momentum=False,
-    vx=None, vy=None, mx=None, my=None,
     object_options=None,
->>>>>>> 42f763a4
 ):  # yapf: disable
     """Solve the ptychography problem using Odstrcil et al's approach.
 
@@ -111,7 +96,6 @@
         else:
             cost = comm.reduce(cost, 'cpu')
 
-<<<<<<< HEAD
         (
             psi,
             probe,
@@ -129,7 +113,7 @@
             unique_probe,
             beigen_probe,
             beigen_weights,
-            recover_psi,
+            object_options is not None,
             recover_probe,
             bposition_options,
             probe_is_orthogonal,
@@ -138,34 +122,6 @@
         if position_options:
             comm.pool.map(PositionOptions.join, position_options,
                           bposition_options, [b[n] for b in batches])
-=======
-        (psi, probe, beigen_probe, beigen_weights, bscan, bvx, bvy, bmx,
-         bmy) = _update_nearplane(
-             op,
-             comm,
-             nearplane,
-             psi,
-             bscan,
-             probe,
-             unique_probe,
-             beigen_probe,
-             beigen_weights,
-             object_options is not None,
-             recover_probe,
-             recover_positions,
-             probe_is_orthogonal,
-             bvx,
-             bvy,
-             bmx,
-             bmy,
-         )
-
-        if vx is not None:
-            vx[0][:, batches[0][n]] = bvx
-            vy[0][:, batches[0][n]] = bvy
-            mx[0][:, batches[0][n]] = bmx
-            my[0][:, batches[0][n]] = bmy
->>>>>>> 42f763a4
 
         if isinstance(eigen_probe, list):
             comm.pool.map(
