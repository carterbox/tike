"""Define an communication class to move data between processes."""

from __future__ import (absolute_import, division, print_function,
                        unicode_literals)

__author__ = "Doga Gursoy, Daniel Ching"
__copyright__ = "Copyright (c) 2018, UChicago Argonne, LLC."
__docformat__ = 'restructuredtext en'
__all__ = ['MPICommunicator']

import logging
import pickle

<<<<<<< HEAD
import h5py
=======
>>>>>>> d0702fdf
from mpi4py import MPI
import numpy as np

logging.basicConfig(level=logging.INFO)
logger = logging.getLogger(__name__)


class MPICommunicator(object):
    """Communicate between processes using MPI.

    Use this class to astract away all of the MPI communication that needs to
    occur in order to switch between the tomography and ptychography problems.
    """

    def __init__(self):
        """Load the MPI params and get initial data."""
        super(MPICommunicator, self).__init__()
        self.comm = MPI.COMM_WORLD
        self.rank = self.comm.Get_rank()
        self.size = self.comm.Get_size()
        logger.info("Node {:,d} is running.".format(self.rank))

    def scatter(self, *args):
        """Send and recieve constant data that must be divided."""
        if len(args) == 1:
            arg = args[0]
            if self.rank == 0:
                chunks = np.array_split(arg, self.size)
            else:
                chunks = None
            return self.comm.scatter(chunks, root=0)
        out = list()
        for arg in args:
            if self.rank == 0:
                chunks = np.array_split(arg, self.size)
            else:
                chunks = None
            out.append(self.comm.scatter(chunks, root=0))
        return out

    def broadcast(self, *args):
        """Synchronize parameters that are the same for all processses."""
        if len(args) == 1:
            return self.comm.bcast(args[0], root=0)
        out = list()
        for arg in args:
            out.append(self.comm.bcast(arg, root=0))
        return out

    def get_ptycho_slice(self, tomo_slice):
        """Switch to slicing for the pytchography problem."""
        # Break the tomo data along the theta axis
        t_chunks = np.array_split(tomo_slice, self.size, axis=0)  # Theta, V, H
        # Each rank takes a turn scattering its tomo v slice to the others
        p_chunks = list()
        for i in range(self.size):
            p_chunks.append(self.comm.scatter(t_chunks, root=i))
        # Recombine the along vertical axis so each rank now has a theta slice
        return np.concatenate(p_chunks, axis=1)  # Theta, V, H

    def get_tomo_slice(self, ptych_slice):
        """Switch to slicing for the tomography problem."""
        # Break the ptych data along the vertical axis
        p_chunks = np.array_split(ptych_slice, self.size, axis=1)
        # Each rank takes a turn scattering its ptych theta slice to the others
        t_chunks = list()
        for i in range(self.size):
            t_chunks.append(self.comm.scatter(p_chunks, root=i))
        # Recombine along the theta axis so each rank now has a vertical slice
        return np.concatenate(t_chunks, axis=0)  # Theta, V, H

    def gather(self, arg, root=0, axis=0):
        """Gather arg to one node."""
        arg = self.comm.gather(arg, root=root)
        if self.rank == root:
            return np.concatenate(arg, axis=axis)
        return None

    def allgather(self, arg, axis=0):
        """All nodes gather arg."""
        return self.comm.allgather(arg)

<<<<<<< HEAD
    def get_acquisition(self, f):
        """Get the acquisition parameters from a dxchange hdf5 file.

        Parameters
        ----------
        f : hdf5 file context
        comm : MPICommunicator

        """
        obj_path = 'measurement/sample/refractive_indices'
        obj = self.load_hdf5_distributed(f=f, path=obj_path)
        voxelsize = f[obj_path].attrs['voxelsize']
        energy = f[obj_path].attrs['energy']
        probe = f['measurement/instrument/probe/function'].value
        theta = f['process/acquisition/image_theta'].value
        v = self.load_hdf5_distributed(
            f=f, path='process/acquisition/sample_image_shift_v')
        h = self.load_hdf5_distributed(
            f=f, path='process/acquisition/sample_image_shift_h')
        detector_shape = (
            f['measurement/instrument/detector/dimension_v'].value,
            f['measurement/instrument/detector/dimension_h'].value,
        )
=======
    def load(self, filename):
        """Load all of the variables from a pickle."""
        # Initally set all variables to None
        (
            obj, voxelsize,
            probe, energy,
            theta, v, h,
            detector_shape,
        ) = [None] * 8  # yapf: disable
        # Load the data on one rank
        if self.rank == 0:
            with open(filename, 'rb') as file:
                (
                    obj, voxelsize,
                    probe, energy,
                    theta, v, h,
                    detector_shape,
                ) = pickle.load(file)  # yapf: disable
        # Distribute the variables appropriately to each rank
        (
            voxelsize,
            probe, energy,
            theta,
            detector_shape,
        ) = self.broadcast(
            voxelsize,
            probe, energy,
            theta,
            detector_shape,
        )  # yapf: disable
        obj, v, h, = self.scatter(obj, v, h)
>>>>>>> d0702fdf
        return (
            obj, voxelsize,
            probe, energy,
            theta, v, h,
            detector_shape,
<<<<<<< HEAD
        )  # yapf: disable

    def load_hdf5_distributed(self, f, path):
        """Load data from an hdf5 file distributed along axis zero.

        Parameters
        ----------
        f : hdf5 file context
        path : string
            The path to the data in the hdf file.

        """
        div_points = chunk_indices(f[path].shape[0], self.size)
        return f[path][div_points[self.rank]:div_points[self.rank + 1], ...]

    def save_hdf5_distributed(self, f, path, data):
        """Save data to an hdf5 file from data distributed along axis zero.

        Parameters
        ----------
        f : hdf5 file context
        path : string
            The path to the data in the hdf file.
        data : array-like

        """
        # Determine the full shape and location of the data
        data = np.asarray(data)
        chunk_sizes = self.comm.allgather(len(data))
        lo = np.sum(chunk_sizes[:self.rank], dtype=int)
        hi = lo + len(data)
        combined_shape = (np.sum(chunk_sizes), *data[0].shape)
        logger.info("\nThe combined shape is {}."
                    "\nThis chunk range {}.".format(combined_shape, (lo, hi)))
        # Compute data and write to file
        f.create_dataset(path, shape=combined_shape, dtype=data.dtype)
        f[path][lo:hi, ...] = data


def chunk_indices(Ntotal, Nsections):
    """Return division indices from breaking Ntotal things into Nsections."""
    Neach_section, extras = divmod(Ntotal, Nsections)
    section_sizes = ([0] + extras * [Neach_section + 1] +
                     (Nsections - extras) * [Neach_section])
    div_points = np.cumsum(section_sizes)
    return div_points
=======
        )  # yapf: disable
>>>>>>> d0702fdf
<|MERGE_RESOLUTION|>--- conflicted
+++ resolved
@@ -11,10 +11,6 @@
 import logging
 import pickle
 
-<<<<<<< HEAD
-import h5py
-=======
->>>>>>> d0702fdf
 from mpi4py import MPI
 import numpy as np
 
@@ -97,7 +93,6 @@
         """All nodes gather arg."""
         return self.comm.allgather(arg)
 
-<<<<<<< HEAD
     def get_acquisition(self, f):
         """Get the acquisition parameters from a dxchange hdf5 file.
 
@@ -121,45 +116,11 @@
             f['measurement/instrument/detector/dimension_v'].value,
             f['measurement/instrument/detector/dimension_h'].value,
         )
-=======
-    def load(self, filename):
-        """Load all of the variables from a pickle."""
-        # Initally set all variables to None
-        (
-            obj, voxelsize,
-            probe, energy,
-            theta, v, h,
-            detector_shape,
-        ) = [None] * 8  # yapf: disable
-        # Load the data on one rank
-        if self.rank == 0:
-            with open(filename, 'rb') as file:
-                (
-                    obj, voxelsize,
-                    probe, energy,
-                    theta, v, h,
-                    detector_shape,
-                ) = pickle.load(file)  # yapf: disable
-        # Distribute the variables appropriately to each rank
-        (
-            voxelsize,
-            probe, energy,
-            theta,
-            detector_shape,
-        ) = self.broadcast(
-            voxelsize,
-            probe, energy,
-            theta,
-            detector_shape,
-        )  # yapf: disable
-        obj, v, h, = self.scatter(obj, v, h)
->>>>>>> d0702fdf
         return (
             obj, voxelsize,
             probe, energy,
             theta, v, h,
             detector_shape,
-<<<<<<< HEAD
         )  # yapf: disable
 
     def load_hdf5_distributed(self, f, path):
@@ -205,7 +166,4 @@
     section_sizes = ([0] + extras * [Neach_section + 1] +
                      (Nsections - extras) * [Neach_section])
     div_points = np.cumsum(section_sizes)
-    return div_points
-=======
-        )  # yapf: disable
->>>>>>> d0702fdf
+    return div_points