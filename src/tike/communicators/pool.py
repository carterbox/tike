--- conflicted
+++ resolved
@@ -167,11 +167,7 @@
         return output
 
     def reduce_gpu(self, x: list, s=1, workers=None):
-<<<<<<< HEAD
         """Reduce x by addition to a GPU group from all other GPUs.
-=======
-        """Reduce each x by addition to the first device group.
->>>>>>> 03f24639
 
         Parameters
         ----------
