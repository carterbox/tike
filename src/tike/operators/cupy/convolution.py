__author__ = "Daniel Ching, Viktor Nikitin"
__copyright__ = "Copyright (c) 2020, UChicago Argonne, LLC."

import cupy as cp

from .operator import Operator
from .patch import Patch
from .shift import Shift


class Convolution(Operator):
    """A 2D Convolution operator with linear interpolation.

    Compute the product two arrays at specific relative positions.

    Attributes
    ----------
    nscan : int
        The number of scan positions at each angular view.
    probe_shape : int
        The pixel width and height of the (square) probe illumination.
    nz, n : int
        The pixel width and height of the reconstructed grid.
    ntheta : int
        The number of angular partitions of the data.

    Parameters
    ----------
    psi : (..., nz, n) complex64
        The complex wavefront modulation of the object.
    probe : complex64
        The (..., nscan, nprobe, probe_shape, probe_shape) or
        (..., 1, nprobe, probe_shape, probe_shape) complex illumination
        function.
    nearplane: complex64
        The (...., nscan, nprobe, probe_shape, probe_shape)
        wavefronts after exiting the object.
    scan : (..., nscan, 2) float32
        Coordinates of the minimum corner of the probe grid for each
        measurement in the coordinate system of psi. Vertical coordinates
        first, horizontal coordinates second.

    """

    def __init__(self, probe_shape, nz, n, ntheta=None,
                 detector_shape=None, **kwargs):  # yapf: disable
        self.probe_shape = probe_shape
        self.nz = nz
        self.n = n
        if detector_shape is None:
            self.detector_shape = probe_shape
        else:
            self.detector_shape = detector_shape
        self.pad = (self.detector_shape - self.probe_shape) // 2
        self.end = self.probe_shape + self.pad
        self.patch = Patch()

    def fwd(self, psi, scan, probe):
        """Extract probe shaped patches from the psi at each scan position.

        The patches within the bounds of psi are linearly interpolated, and
        indices outside the bounds of psi are not allowed.
        """
        assert psi.shape[:-2] == scan.shape[:-2], (psi.shape, scan.shape)
        assert probe.shape[:-4] == scan.shape[:-2], (probe.shape, scan.shape)
        assert probe.shape[-4] == 1 or probe.shape[-4] == scan.shape[-2]
        if self.detector_shape == self.probe_shape:
            patches = self.xp.empty_like(
                psi,
                shape=(
                    *scan.shape[:-2],
                    scan.shape[-2] * probe.shape[-3],
                    self.detector_shape,
                    self.detector_shape,
                ),
            )
        else:
            patches = self.xp.zeros_like(
                psi,
                shape=(
                    *scan.shape[:-2],
                    scan.shape[-2] * probe.shape[-3],
                    self.detector_shape,
                    self.detector_shape,
                ),
            )
        patches = self.patch.fwd(
            patches=patches,
            images=psi,
            positions=scan,
            patch_width=self.probe_shape,
            nrepeat=probe.shape[-3],
        )
        patches = patches.reshape((
            *scan.shape[:-1],
            probe.shape[-3],
            self.detector_shape,
            self.detector_shape,
        ))
        patches[..., self.pad:self.end, self.pad:self.end] *= probe
        return patches

    def adj(self, nearplane, scan, probe, psi=None, overwrite=False):
        """Combine probe shaped patches into a psi shaped grid by addition."""
        assert probe.shape[:-4] == scan.shape[:-2]
        assert probe.shape[-4] == 1 or probe.shape[-4] == scan.shape[-2]
        assert nearplane.shape[:-3] == scan.shape[:-1]
        if not overwrite:
            nearplane = nearplane.copy()
        nearplane[..., self.pad:self.end, self.pad:self.end] *= probe.conj()
        if psi is None:
            psi = self.xp.zeros_like(
                nearplane,
                shape=(*scan.shape[:-2], self.nz, self.n),
            )
        assert psi.shape[:-2] == scan.shape[:-2]
        return self.patch.adj(
            patches=nearplane.reshape((
                *scan.shape[:-2],
                scan.shape[-2] * nearplane.shape[-3],
                *nearplane.shape[-2:],
            )),
            images=psi,
            positions=scan,
            patch_width=self.probe_shape,
            nrepeat=nearplane.shape[-3],
        )

    def adj_probe(self, nearplane, scan, psi, overwrite=False):
        """Combine probe shaped patches into a probe."""
        assert nearplane.shape[:-3] == scan.shape[:-1], (nearplane.shape,
                                                         scan.shape)
        assert psi.shape[:-2] == scan.shape[:-2], (psi.shape, scan.shape)
        patches = self.xp.zeros_like(
            psi,
            shape=(
                *scan.shape[:-2],
                scan.shape[-2] * nearplane.shape[-3],
                self.probe_shape,
                self.probe_shape,
            ),
        )
        patches = self.patch.fwd(
            patches=patches,
            images=psi,
            positions=scan,
            patch_width=self.probe_shape,
            nrepeat=nearplane.shape[-3],
        )
        patches = patches.reshape((*scan.shape[:-1], nearplane.shape[-3],
                                   self.probe_shape, self.probe_shape))
        patches = patches.conj()
        patches *= nearplane[..., self.pad:self.end, self.pad:self.end]
<<<<<<< HEAD
        return patches
=======
        return patches

    def adj_all(self, nearplane, scan, probe, psi, overwrite=False, rpie=False):
        """Peform adj and adj_probe at the same time."""
        assert probe.shape[:-4] == scan.shape[:-2]
        assert psi.shape[:-2] == scan.shape[:-2], (psi.shape, scan.shape)
        assert probe.shape[-4] == 1 or probe.shape[-4] == scan.shape[-2]
        assert nearplane.shape[:-3] == scan.shape[:-1], (nearplane.shape,
                                                         scan.shape)

        patches = self.patch.fwd(
            # Could be xp.empty if scan positions are all in bounds
            patches=self.xp.zeros_like(
                psi,
                shape=(
                    *scan.shape[:-2],
                    scan.shape[-2] * nearplane.shape[-3],
                    self.probe_shape,
                    self.probe_shape,
                ),
            ),
            images=psi,
            positions=scan,
            patch_width=self.probe_shape,
            nrepeat=nearplane.shape[-3],
        )
        patches = patches.reshape((*scan.shape[:-1], nearplane.shape[-3],
                                   self.probe_shape, self.probe_shape))
        if rpie:
            patches_amp = self.xp.sum(
                patches * patches.conj(),
                axis=-4,
                keepdims=True,
            )
        patches = patches.conj()
        patches *= nearplane[..., self.pad:self.end, self.pad:self.end]

        if not overwrite:
            nearplane = nearplane.copy()
        nearplane[..., self.pad:self.end, self.pad:self.end] *= probe.conj()
        if rpie:
            probe_amp = probe * probe.conj()
            probe_amp = probe_amp.reshape(
                (*scan.shape[:-2], -1, *nearplane.shape[-2:])
                # (..., nscan * nprobe, probe_shape, probe_shape)
                # (...,         nprobe, probe_shape, probe_shape)
            )
            probe_amp = self.patch.adj(
                patches=probe_amp,
                images=self.xp.zeros_like(
                    psi,
                    shape=(*scan.shape[:-2], self.nz, self.n),
                ),
                positions=scan,
                patch_width=self.probe_shape,
                nrepeat=nearplane.shape[-3],
            )

        apsi = self.patch.adj(
            patches=nearplane.reshape((
                *scan.shape[:-2],
                scan.shape[-2] * nearplane.shape[-3],
                *nearplane.shape[-2:],
            )),
            images=self.xp.zeros_like(
                psi,
                shape=(*scan.shape[:-2], self.nz, self.n),
            ),
            positions=scan,
            patch_width=self.probe_shape,
            nrepeat=nearplane.shape[-3],
        )

        if rpie:
            return apsi, patches, patches_amp, probe_amp
        else:
            return apsi, patches


class ConvolutionFFT(Operator):
    """A 2D Convolution operator with linear interpolation.

    Compute the product two arrays at specific relative positions.

    Attributes
    ----------
    nscan : int
        The number of scan positions at each angular view.
    probe_shape : int
        The pixel width and height of the (square) probe illumination.
    nz, n : int
        The pixel width and height of the reconstructed grid.
    ntheta : int
        The number of angular partitions of the data.

    Parameters
    ----------
    psi : (..., nz, n) complex64
        The complex wavefront modulation of the object.
    probe : complex64
        The (..., nscan, nprobe, probe_shape, probe_shape) or
        (..., 1, nprobe, probe_shape, probe_shape) complex illumination
        function.
    nearplane: complex64
        The (...., nscan, nprobe, probe_shape, probe_shape)
        wavefronts after exiting the object.
    scan : (..., nscan, 2) float32
        Coordinates of the minimum corner of the probe grid for each
        measurement in the coordinate system of psi. Vertical coordinates
        first, horizontal coordinates second.

    """

    def __init__(self, probe_shape, nz, n, ntheta=None,
                 detector_shape=None, **kwargs):  # yapf: disable
        self.probe_shape = probe_shape
        self.nz = nz
        self.n = n
        if detector_shape is None:
            self.detector_shape = probe_shape
        else:
            self.detector_shape = detector_shape
        self.pad = (self.detector_shape - self.probe_shape) // 2
        self.end = self.probe_shape + self.pad
        self.patch = Patch()
        self.shift = Shift()

    def __enter__(self):
        self.shift.__enter__()
        return self

    def __exit__(self, type, value, traceback):
        self.shift.__exit__(type, value, traceback)

    def fwd(self, psi, scan, probe):
        """Extract probe shaped patches from the psi at each scan position.

        The patches within the bounds of psi are linearly interpolated, and
        indices outside the bounds of psi are not allowed.
        """
        assert psi.shape[:-2] == scan.shape[:-2], (psi.shape, scan.shape)
        assert probe.shape[:-4] == scan.shape[:-2], (probe.shape, scan.shape)
        assert probe.shape[-4] == 1 or probe.shape[-4] == scan.shape[-2]
        if self.detector_shape == self.probe_shape:
            patches = self.xp.empty_like(
                psi,
                shape=(
                    *scan.shape[:-2],
                    scan.shape[-2] * probe.shape[-3],
                    self.detector_shape,
                    self.detector_shape,
                ),
            )
        else:
            patches = self.xp.zeros_like(
                psi,
                shape=(
                    *scan.shape[:-2],
                    scan.shape[-2] * probe.shape[-3],
                    self.detector_shape,
                    self.detector_shape,
                ),
            )
        index, shift = self.xp.divmod(scan, 1.0)
        shift = shift.reshape((*scan.shape[:-1], 1, 2))

        patches = self.patch.fwd(
            patches=patches,
            images=psi,
            positions=index,
            patch_width=self.probe_shape,
            nrepeat=probe.shape[-3],
        )

        patches = patches.reshape((
            *scan.shape[:-1],
            probe.shape[-3],
            self.detector_shape,
            self.detector_shape,
        ))
        patches = self.shift.adj(patches, shift, overwrite=False)

        patches[..., self.pad:self.end, self.pad:self.end] *= probe
        return patches

    def adj(self, nearplane, scan, probe, psi=None, overwrite=False):
        """Combine probe shaped patches into a psi shaped grid by addition."""
        assert probe.shape[:-4] == scan.shape[:-2]
        assert probe.shape[-4] == 1 or probe.shape[-4] == scan.shape[-2]
        assert nearplane.shape[:-3] == scan.shape[:-1]
        if not overwrite:
            nearplane = nearplane.copy()
        nearplane[..., self.pad:self.end, self.pad:self.end] *= probe.conj()

        index, shift = self.xp.divmod(scan, 1.0)
        shift = shift.reshape((*scan.shape[:-1], 1, 2))

        nearplane = self.shift.fwd(nearplane, shift, overwrite=True)

        if psi is None:
            psi = self.xp.zeros_like(
                nearplane,
                shape=(*scan.shape[:-2], self.nz, self.n),
            )
        assert psi.shape[:-2] == scan.shape[:-2]
        return self.patch.adj(
            patches=nearplane.reshape((
                *scan.shape[:-2],
                scan.shape[-2] * nearplane.shape[-3],
                *nearplane.shape[-2:],
            )),
            images=psi,
            positions=index,
            patch_width=self.probe_shape,
            nrepeat=nearplane.shape[-3],
        )
>>>>>>> 54895ecd
<|MERGE_RESOLUTION|>--- conflicted
+++ resolved
@@ -151,87 +151,7 @@
                                    self.probe_shape, self.probe_shape))
         patches = patches.conj()
         patches *= nearplane[..., self.pad:self.end, self.pad:self.end]
-<<<<<<< HEAD
         return patches
-=======
-        return patches
-
-    def adj_all(self, nearplane, scan, probe, psi, overwrite=False, rpie=False):
-        """Peform adj and adj_probe at the same time."""
-        assert probe.shape[:-4] == scan.shape[:-2]
-        assert psi.shape[:-2] == scan.shape[:-2], (psi.shape, scan.shape)
-        assert probe.shape[-4] == 1 or probe.shape[-4] == scan.shape[-2]
-        assert nearplane.shape[:-3] == scan.shape[:-1], (nearplane.shape,
-                                                         scan.shape)
-
-        patches = self.patch.fwd(
-            # Could be xp.empty if scan positions are all in bounds
-            patches=self.xp.zeros_like(
-                psi,
-                shape=(
-                    *scan.shape[:-2],
-                    scan.shape[-2] * nearplane.shape[-3],
-                    self.probe_shape,
-                    self.probe_shape,
-                ),
-            ),
-            images=psi,
-            positions=scan,
-            patch_width=self.probe_shape,
-            nrepeat=nearplane.shape[-3],
-        )
-        patches = patches.reshape((*scan.shape[:-1], nearplane.shape[-3],
-                                   self.probe_shape, self.probe_shape))
-        if rpie:
-            patches_amp = self.xp.sum(
-                patches * patches.conj(),
-                axis=-4,
-                keepdims=True,
-            )
-        patches = patches.conj()
-        patches *= nearplane[..., self.pad:self.end, self.pad:self.end]
-
-        if not overwrite:
-            nearplane = nearplane.copy()
-        nearplane[..., self.pad:self.end, self.pad:self.end] *= probe.conj()
-        if rpie:
-            probe_amp = probe * probe.conj()
-            probe_amp = probe_amp.reshape(
-                (*scan.shape[:-2], -1, *nearplane.shape[-2:])
-                # (..., nscan * nprobe, probe_shape, probe_shape)
-                # (...,         nprobe, probe_shape, probe_shape)
-            )
-            probe_amp = self.patch.adj(
-                patches=probe_amp,
-                images=self.xp.zeros_like(
-                    psi,
-                    shape=(*scan.shape[:-2], self.nz, self.n),
-                ),
-                positions=scan,
-                patch_width=self.probe_shape,
-                nrepeat=nearplane.shape[-3],
-            )
-
-        apsi = self.patch.adj(
-            patches=nearplane.reshape((
-                *scan.shape[:-2],
-                scan.shape[-2] * nearplane.shape[-3],
-                *nearplane.shape[-2:],
-            )),
-            images=self.xp.zeros_like(
-                psi,
-                shape=(*scan.shape[:-2], self.nz, self.n),
-            ),
-            positions=scan,
-            patch_width=self.probe_shape,
-            nrepeat=nearplane.shape[-3],
-        )
-
-        if rpie:
-            return apsi, patches, patches_amp, probe_amp
-        else:
-            return apsi, patches
-
 
 class ConvolutionFFT(Operator):
     """A 2D Convolution operator with linear interpolation.
@@ -369,5 +289,4 @@
             positions=index,
             patch_width=self.probe_shape,
             nrepeat=nearplane.shape[-3],
-        )
->>>>>>> 54895ecd
+        )