--- conflicted
+++ resolved
@@ -24,11 +24,6 @@
     - scikit-build
     - setuptools_scm
   run:
-<<<<<<< HEAD
-    - futures  # [py2k]
-=======
-    - numpy
->>>>>>> a3b391ca
     - matplotlib
     - mpi4py
     - numpy
@@ -48,11 +43,7 @@
   source_files:
     - tests/*
   commands:
-<<<<<<< HEAD
-    - nosetests -v
-=======
     - nosetests --config=setup.cfg
->>>>>>> a3b391ca
 
 app:
     own_environment: True
