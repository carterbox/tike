# Installation Instructions

At this time, `tike` can only be installed from source.

## Installation from the source code

Install the package using typical installation methods.

```
$ python setup.py install
```

or

```
$ pip install .
```

<<<<<<< HEAD
We recommend `pip` for installation because it includes metadata with the installation that makes it easy to uninstall or update the package later. Calling `setup.py` directly does not create this metadata. The `-e` option for `pip install` makes the installation editable; this means whenever you import `tike`, any changes that you make to the source code will be included.

### Building parallel hdf5

There is no parallel hdf5 package available from conda-forge yet. Thus, you must build dxchange, hdf5, h5py, and mpi4py from source, so that they are built using the same mpi implementation.


#### Identify your MPI implementation.

If you don't already have an MPI implementation. Use one from from `conda`. If this is the route you choose, you can also install pre-built mpi4py.

```
$ conda install [openmpi, mpich] mpi4py
```

If you already have an MPI implementation find the MPI compiler, `mpicc`.

#### HDF5

Download the (hdf5 source code)[https://www.hdfgroup.org/downloads/hdf5/source-code/] and follow the directions for installation using `./configure`. The following flags must be included, and you must use the MPI compiler.

```
$ export CC=mpicc
$ ./configure --enable-parallel --enable-shared --prefix=$CONDA_PREFIX
$ make install
```

#### h5py

Download the h5py source and follow the directions to (build from source)[http://docs.h5py.org/en/stable/mpi.html].

```
$ export CC=mpicc
$ python setup.py configure --mpi --hdf5=$CONDA_PREFIX
$ python setup.py build
```

#### dxchange and mpi4py

dxchange requires h5py, so it must be installed from source after h5py. Installation of either of these two using conda will cause the conda the installation of dependencies which will shadow the ones you just built.
=======
The `-e` option for `pip install` makes the installation editable; this means whenever you import `tike`, any changes that you make to the source code will be included.
>>>>>>> 3429de59
<|MERGE_RESOLUTION|>--- conflicted
+++ resolved
@@ -16,7 +16,6 @@
 $ pip install .
 ```
 
-<<<<<<< HEAD
 We recommend `pip` for installation because it includes metadata with the installation that makes it easy to uninstall or update the package later. Calling `setup.py` directly does not create this metadata. The `-e` option for `pip install` makes the installation editable; this means whenever you import `tike`, any changes that you make to the source code will be included.
 
 ### Building parallel hdf5
@@ -56,7 +55,4 @@
 
 #### dxchange and mpi4py
 
-dxchange requires h5py, so it must be installed from source after h5py. Installation of either of these two using conda will cause the conda the installation of dependencies which will shadow the ones you just built.
-=======
-The `-e` option for `pip install` makes the installation editable; this means whenever you import `tike`, any changes that you make to the source code will be included.
->>>>>>> 3429de59
+dxchange requires h5py, so it must be installed from source after h5py. Installation of either of these two using conda will cause the conda the installation of dependencies which will shadow the ones you just built.