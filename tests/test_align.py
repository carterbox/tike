import lzma
import os
import pickle
import unittest

import numpy as np

import tike.align

__author__ = "Daniel Ching, Viktor Nikitin"
__copyright__ = "Copyright (c) 2020, UChicago Argonne, LLC."
__docformat__ = 'restructuredtext en'

testdir = os.path.dirname(__file__)


class TestAlignRecon(unittest.TestCase):
    """Test alignment reconstruction methods."""

    def create_dataset(self, dataset_file):
        """Create a dataset for testing this module.

        Only called with setUp detects that `dataset_file` has been deleted.
        """
        import matplotlib.pyplot as plt
        amplitude = plt.imread(
            os.path.join(testdir, "data/Cryptomeria_japonica-0128.png"))
        phase = plt.imread(
            os.path.join(testdir, "data/Bombus_terrestris-0128.png"))
        original = amplitude * np.exp(1j * phase * np.pi)
        self.original = np.expand_dims(original, axis=0).astype('complex64')

        np.random.seed(0)
        self.shift = 5 * (np.random.rand(1, 2) - 0.5)

        self.data = tike.align.simulate(self.original, self.shift)

        setup_data = [
            self.data,
            self.original,
            self.shift,
        ]

        with lzma.open(dataset_file, 'wb') as file:
            pickle.dump(setup_data, file)

    def setUp(self):
        """Load a dataset for reconstruction."""
        dataset_file = os.path.join(testdir, 'data/algin_setup.pickle.lzma')
        if not os.path.isfile(dataset_file):
            self.create_dataset(dataset_file)
        with lzma.open(dataset_file, 'rb') as file:
            [
                self.data,
                self.original,
                self.shift,
            ] = pickle.load(file)

    def test_consistent_simulate(self):
        """Check align.simulate for consistency."""
        data = tike.align.simulate(self.original, self.shift)
        assert data.dtype == 'complex64', data.dtype
        np.testing.assert_array_equal(data.shape, self.data.shape)
        np.testing.assert_allclose(data, self.data, atol=1e-6)

    def test_align_cross_correlation(self):
        """Check that align.solvers.cross_correlation works."""
        result = tike.align.reconstruct(
            unaligned=self.data,
            original=self.original,
            algorithm='cross_correlation',
            upsample_factor=1e3,
        )
        shift = result['shift']
        assert shift.dtype == 'float32', shift.dtype
        np.testing.assert_array_equal(shift.shape, self.shift.shape)
        np.testing.assert_allclose(shift, self.shift, atol=1e-3)

<<<<<<< HEAD
    @unittest.skipIf('TIKE_BACKEND' in os.environ
                     and os.environ['TIKE_BACKEND'] == 'cupy',
                     "Farneback method only available on CPU.")
=======
    @unittest.skipUnless('TIKE_BACKEND' in os.environ
                         and os.environ['TIKE_BACKEND'] == 'numpy',
                         "Farneback method only available on CPU.")
>>>>>>> 39667e92
    def test_align_farneback(self):
        """Check that align.solvers.farneback works."""
        result = tike.align.reconstruct(
            unaligned=self.data,
            original=self.original,
            algorithm='farneback',
        )
        shift = result['shift']
        assert shift.dtype == 'float32', shift.dtype
        np.testing.assert_array_equal(shift.shape, (*self.original.shape, 2))
        h, w = shift.shape[1:3]
        np.testing.assert_allclose(shift[:, h // 2, w // 2, :],
                                   self.shift,
                                   atol=1e-1)


if __name__ == '__main__':
    unittest.main()<|MERGE_RESOLUTION|>--- conflicted
+++ resolved
@@ -76,15 +76,9 @@
         np.testing.assert_array_equal(shift.shape, self.shift.shape)
         np.testing.assert_allclose(shift, self.shift, atol=1e-3)
 
-<<<<<<< HEAD
-    @unittest.skipIf('TIKE_BACKEND' in os.environ
-                     and os.environ['TIKE_BACKEND'] == 'cupy',
-                     "Farneback method only available on CPU.")
-=======
     @unittest.skipUnless('TIKE_BACKEND' in os.environ
                          and os.environ['TIKE_BACKEND'] == 'numpy',
                          "Farneback method only available on CPU.")
->>>>>>> 39667e92
     def test_align_farneback(self):
         """Check that align.solvers.farneback works."""
         result = tike.align.reconstruct(
